--- conflicted
+++ resolved
@@ -72,11 +72,7 @@
 {
 
 /// @brief Current version of cmdgpt
-<<<<<<< HEAD
-inline constexpr std::string_view VERSION = "v0.3.1";
-=======
 inline constexpr std::string_view VERSION = "v0.4.0";
->>>>>>> 985496d6
 
 /// @name Default Configuration Values
 /// @{
